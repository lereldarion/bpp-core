--- conflicted
+++ resolved
@@ -424,12 +424,7 @@
      * Under GPL License
      *
      * @param x the upper limit of the integration.
-<<<<<<< HEAD
      * @param alpha, beta the shape parameters.
-=======
-     * @param alpha the shape parameter.
-     * @param beta the shape parameter.
->>>>>>> 22d52dd0
      */
     static double incompleteBeta(double x, double alpha, double beta);
     static double pBeta(double x, double alpha, double beta)

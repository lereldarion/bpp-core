--- conflicted
+++ resolved
@@ -86,11 +86,8 @@
     virtual unsigned int getNumberOfCategories() const = 0;
 		
     /**
-<<<<<<< HEAD
      * @param value 
-=======
      * @param value The value to check.
->>>>>>> 22d52dd0
      * @return The categoryIndex of the class the value is in. Throws a
      * ConstraintException if the value is off the domain of the
      * DiscreteDistribution.

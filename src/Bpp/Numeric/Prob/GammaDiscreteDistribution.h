//
// File: GammaDiscreteDistribution.h
// Created by: Julien Dutheil
// Created on: Sun Oct 26 20:36:12 2003
//

/*
Copyright or © or Copr. CNRS, (November 17, 2004)

This software is a computer program whose purpose is to provide classes
for numerical calculus.

This software is governed by the CeCILL  license under French law and
abiding by the rules of distribution of free software.  You can  use, 
modify and/ or redistribute the software under the terms of the CeCILL
license as circulated by CEA, CNRS and INRIA at the following URL
"http://www.cecill.info". 

As a counterpart to the access to the source code and  rights to copy,
modify and redistribute granted by the license, users are provided only
with a limited warranty  and the software's author,  the holder of the
economic rights,  and the successive licensors  have only  limited
liability. 

In this respect, the user's attention is drawn to the risks associated
with loading,  using,  modifying and/or developing or reproducing the
software by the user in light of its specific status of free software,
that may mean  that it is complicated to manipulate,  and  that  also
therefore means  that it is reserved for developers  and  experienced
professionals having in-depth computer knowledge. Users are therefore
encouraged to load and test the software's suitability as regards their
requirements in conditions enabling the security of their systems and/or 
data to be ensured and,  more generally, to use and operate it in the 
same conditions as regards security. 

The fact that you are presently reading this means that you have had
knowledge of the CeCILL license and that you accept its terms.
*/

#ifndef _GAMMADISCRETEDISTRIBUTION_H_
#define _GAMMADISCRETEDISTRIBUTION_H_

#include "AbstractDiscreteDistribution.h"
#include "../Constraints.h"
#include "../RandomTools.h"

namespace bpp
{

/**
 * @brief Discretized Gamma distribution.
 *
 * @author Julien Dutheil, David Fournier, with original code from Tal Pupko and Ziheng Yang.
 */
class GammaDiscreteDistribution:
  public AbstractDiscreteDistribution
{
  private:
    std::vector<double> bounds_;
  
  public:
    /**
     * @brief Build a new discretized gamma distribution.
     * @param n the number of categories to use.
     * @param alpha The alpha parameter (shape)
     * @param beta The beta parameter (rate)
<<<<<<< HEAD
     * @param minimumAlpha the minimum possible value for alpha
     * @param minimumBeta the minimum possible value for beta
=======
     * @param minimumAlpha The minimum allowed value for parameter alpha.
     * @param minimumBeta The minimum allowed value for parameter beta.
>>>>>>> 22d52dd0
     *
     * The Parameters are: alpha and beta @f$ \in [minimumBound;\infty[ @f$.
     * Small values of alpha and/or beta can lead to discretization issues.
     *
     * If @f$ alpha > 1 @f$, the minimum value of the distribution is
     * set to 1e-12, otherwise it is 0.
     */
    GammaDiscreteDistribution(unsigned int n, double alpha = 1., double beta = 1., double minimumAlpha = 0.05, double minimumBeta = 0.05);

    virtual ~GammaDiscreteDistribution();

    GammaDiscreteDistribution* clone() const { return new GammaDiscreteDistribution(*this); }
  
  public:
    Domain getDomain() const;
    void fireParameterChanged(const ParameterList & parameters);
  
  double randC() const throw (Exception)
    {
      return RandomTools::randGamma(getParameterValue("alpha"),getParameterValue("beta"));
    }

  double getLowerBound() const {
    if (getParameterValue("alpha")>=1)
      return NumConstants::VERY_TINY;
    else
      return 0;
  }

  /**
   * @brief Checks if the Parameters can respect the given
   * Constraint and optionnaly tries to modify their Constraints.
   *
   * @param c The Constraint to respect.
   * @param f boolean flag to say if the Constraints must be changed
   * (if possible) (default: true)
   *
   *
   * @return true if the Constraint constrains @f$ ]0;\infty[ @f$, and
   * the Parameters values accept the new Constraint, if needed.
   *
   * If the Constraint excludes 0, the constraint of Parameters
   * alpha is restricted to @f$ \in [0.05;1[ @f$, otherwise
   * it is not changed.
   *
   */
  
  bool adaptToConstraint(const Constraint& c, bool f=true);

  protected:
    void applyParameters(unsigned int numberOfCategories);
    static std::vector<double> computeBounds(unsigned int nbClasses, double alpha, double beta);
    static std::vector<double> computeValues(unsigned int nbClasses, double alpha, double beta, bool median);
    
};

} //end of namespace bpp.

#endif  //_GAMMADISCRETEDISTRIBUTION_H_
<|MERGE_RESOLUTION|>--- conflicted
+++ resolved
@@ -64,13 +64,8 @@
      * @param n the number of categories to use.
      * @param alpha The alpha parameter (shape)
      * @param beta The beta parameter (rate)
-<<<<<<< HEAD
-     * @param minimumAlpha the minimum possible value for alpha
-     * @param minimumBeta the minimum possible value for beta
-=======
      * @param minimumAlpha The minimum allowed value for parameter alpha.
      * @param minimumBeta The minimum allowed value for parameter beta.
->>>>>>> 22d52dd0
      *
      * The Parameters are: alpha and beta @f$ \in [minimumBound;\infty[ @f$.
      * Small values of alpha and/or beta can lead to discretization issues.

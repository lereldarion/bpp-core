--- conflicted
+++ resolved
@@ -85,11 +85,7 @@
     virtual unsigned int getNumberOfCategories() const = 0;
 
     /**
-<<<<<<< HEAD
-     * @param Vvalue
-=======
      * @param Vvalue The vector of values to check.
->>>>>>> 22d52dd0
      * @return The vector of categories of the classes the value is
      * in. Throws a ConstraintException if the value is off the domain
      * of the MultipleDiscreteDistribution.

//
// File: AbstractParameterAliasable.h
// Created by: Julien Dutheil
// Created on: Thu May 14 17:08 2009
//

/*
   Copyright or © or Copr. Bio++ Development Team, (November 19, 2004)

   This software is a computer program whose purpose is to provide classes
   for numerical calculus.

   This software is governed by the CeCILL  license under French law and
   abiding by the rules of distribution of free software.  You can  use,
   modify and/ or redistribute the software under the terms of the CeCILL
   license as circulated by CEA, CNRS and INRIA at the following URL
   "http://www.cecill.info".

   As a counterpart to the access to the source code and  rights to copy,
   modify and redistribute granted by the license, users are provided only
   with a limited warranty  and the software's author,  the holder of the
   economic rights,  and the successive licensors  have only  limited
   liability.

   In this respect, the user's attention is drawn to the risks associated
   with loading,  using,  modifying and/or developing or reproducing the
   software by the user in light of its specific status of free software,
   that may mean  that it is complicated to manipulate,  and  that  also
   therefore means  that it is reserved for developers  and  experienced
   professionals having in-depth computer knowledge. Users are therefore
   encouraged to load and test the software's suitability as regards their
   requirements in conditions enabling the security of their systems and/or
   data to be ensured and,  more generally, to use and operate it in the
   same conditions as regards security.

   The fact that you are presently reading this means that you have had
   knowledge of the CeCILL license and that you accept its terms.
 */

#ifndef _ABSTRACTPARAMETERALIASABLE_H_
#define _ABSTRACTPARAMETERALIASABLE_H_

#include "AbstractParametrizable.h"
#include "ParameterAliasable.h"

// From the STL:
#include <map>

namespace bpp
{
/**
 * @brief Inner listener class used by AbstractParameterAliasable.
 */
class AliasParameterListener :
  public ParameterListener
{
private:
  std::string id_;
  size_t alias_;
  ParameterList* pl_;
  std::string name_;
  std::string from_;

public:
  AliasParameterListener(const std::string& id, size_t alias, ParameterList* pl, const std::string& from) :
    id_(id),
    alias_(alias),
    pl_(pl),
    name_(),
    from_(from)
  {
    // This allow us to check if the parameter position have changed at some point...
    name_ = (*pl_)[alias].getName();
  }

  AliasParameterListener(const AliasParameterListener& apl) :
    id_(apl.id_),
    alias_(apl.alias_),
    pl_(apl.pl_),
    name_(apl.name_),
    from_(apl.from_)
  {}

  AliasParameterListener& operator=(const AliasParameterListener& apl)
  {
    id_    = apl.id_;
    alias_ = apl.alias_;
    pl_    = apl.pl_;
    name_  = apl.name_;
    from_  = apl.from_;
    return *this;
  }

  AliasParameterListener* clone() const { return new AliasParameterListener(*this); }

public:
  const std::string& getId() const { return id_; }

  const std::string& getFrom() const { return from_; }

  void setParameterList(ParameterList* pl) { pl_ = pl; }

  void parameterNameChanged(ParameterEvent& event) throw (Exception) {}

  void parameterValueChanged(ParameterEvent& event) throw (Exception)
  {
    Parameter* p = &(*pl_)[alias_];
    if (p->getName() != name_)
      throw Exception("AbstractParameterAliasable::AliasParameterListener::parameterValueChanged. Error, aliased parameter have change, maybe because it was renamed, or a parameter was removed?");
    p->setValue(event.getParameter()->getValue());
  }

  const std::string& getName() const { return name_; }

  void rename(const std::string& name) { name_ = name; }

  const std::string& getAlias() const { return (*pl_)[alias_].getName(); }
};

/**
 * @brief A partial implementation of the Parametrizable interface.
 *
 * Parameters are stored in a protected ParameterList object.
 *
 * The abstract fireParameterChanged() method is provided so that the derived class
 * know when a parameter has changed, and can be updated.
 * All methods call the corresponding method in ParameterList and then call the
 * fireParameterChanged() method.
 */
class AbstractParameterAliasable :
  public AbstractParametrizable,
  public virtual ParameterAliasable
{
private:
  mutable ParameterList independentParameters_;

  /**
   * Contains all parameter listeners for maintening alias relationships.
   * The registry will be updated appropriately upon cloning and deleting.
   */
  std::map<std::string, AliasParameterListener*> aliasListenersRegister_;

public:
  AbstractParameterAliasable(const std::string& prefix) :
    AbstractParametrizable(prefix),
    independentParameters_(),
    aliasListenersRegister_()
  {}

  AbstractParameterAliasable(const AbstractParameterAliasable& ap);

  AbstractParameterAliasable& operator=(const AbstractParameterAliasable& ap);

  virtual ~AbstractParameterAliasable();

public:
  void setNamespace(const std::string& prefix);

  const ParameterList& getIndependentParameters() const { return independentParameters_; }

  size_t getNumberOfIndependentParameters() const { return independentParameters_.size(); }

  void aliasParameters(const std::string& p1, const std::string& p2) throw (ParameterNotFoundException, Exception);

  void unaliasParameters(const std::string& p1, const std::string& p2) throw (ParameterNotFoundException, Exception);

  /**
   * @brief alias the parameters following the links described in a
   * map, and update the object accordingly. Cycles in aliasing are
   * detected and forbidden.
   *
   * @param unparsedParams the map of the links : <A,B> matches for A->B aliasing.
   * @param verbose verbosity
   *
   **/

  void aliasParameters(std::map<std::string, std::string>& unparsedParams, bool verbose);

  /**
   * @brief Return the list of the names of the parameters that are
   * aliased (directly or not) to one of the parameters of the list.
   *
   */
<<<<<<< HEAD
  class AbstractParameterAliasable:
    public AbstractParametrizable,
    public virtual ParameterAliasable
  {
  private:

    mutable ParameterList independentParameters_;

    /**
     * Contains all parameter listeners for maintening alias relationships.
     * The registry will be updated appropriately upon cloning and deleting.
     */
    std::map<std::string, AliasParameterListener *> aliasListenersRegister_;
  
  public:
    AbstractParameterAliasable(const std::string& prefix) :
      AbstractParametrizable(prefix),
      independentParameters_(),
      aliasListenersRegister_()
    {}

    AbstractParameterAliasable(const AbstractParameterAliasable& ap);
    
    AbstractParameterAliasable& operator=(const AbstractParameterAliasable& ap);

    virtual ~AbstractParameterAliasable();

  public:
    void setNamespace(const std::string& prefix);
 
    const ParameterList& getIndependentParameters() const { return independentParameters_; }

    bool hasIndependentParameter(const std::string& name) const { return independentParameters_.hasParameter(getNamespace() + name); }

    size_t getNumberOfIndependentParameters() const { return independentParameters_.size(); }

    void aliasParameters(const std::string& p1, const std::string& p2) throw (ParameterNotFoundException, Exception);

    void unaliasParameters(const std::string& p1, const std::string& p2) throw (ParameterNotFoundException, Exception);

    /**
     * @brief alias the parameters following the links described in a
     * map, and update the object accordingly. Cycles in aliasing are
     * detected and forbidden.
     *
     * @param unparsedParams the map of the links : <A,B> matches for A->B aliasing.
     * @param verbose verbosity
     *
     **/
    
    void aliasParameters(std::map<std::string, std::string>& unparsedParams, bool verbose);

    /**
     * @brief Return the list of the names of the parameters that are
     * aliased (directly or not) to one of the parameters of the list.
     *
     */
    
    ParameterList getAliasedParameters(const ParameterList& pl) const;
    
    
    /**
     * @return The list of names of the parameters that are aliased with a given parameter.
     * The implementation is recursive, which means that in the case of A->B->C, getalias(C) will return both A and B.
     * @param name The name of the parameter to look for.
     */
    
    virtual std::vector<std::string> getAlias(const std::string& name) const;

    /**
     * @return the map of the aliases.
     *
     **/

    virtual std::map<std::string, std::string> getAliases() const;

    /**
     * @return The name of the parameter from which a given parameter is aliased.
     * @param name The name of the parameter to look for.
     */

    std::string getFrom(const std::string& name) const;
      
    void fireParameterChanged(const ParameterList& parameters)
    {
      independentParameters_.matchParametersValues(getParameters());
    }
=======
>>>>>>> e6530fda

  ParameterList getAliasedParameters(const ParameterList& pl) const;


  /**
   * @return The list of names of the parameters that are aliased with a given parameter.
   * The implementation is recursive, which means that in the case of A->B->C, getalias(C) will return both A and B.
   * @param name The name of the parameter to look for.
   */

  virtual std::vector<std::string> getAlias(const std::string& name) const;

  /**
   * @return the map of the aliases.
   *
   **/

  virtual std::map<std::string, std::string> getAliases() const;

  /**
   * @return The name of the parameter from which a given parameter is aliased.
   * @param name The name of the parameter to look for.
   */

  std::string getFrom(const std::string& name) const;

  void fireParameterChanged(const ParameterList& parameters)
  {
    independentParameters_.matchParametersValues(getParameters());
  }

protected:
  void addParameter_(Parameter* parameter)
  {
    AbstractParametrizable::addParameter_(parameter);
    independentParameters_.addParameter(parameter->clone());
  }

  void addParameters_(const ParameterList& parameters)
  {
    AbstractParametrizable::addParameters_(parameters);
    independentParameters_.addParameters(parameters);
  }

  void includeParameters_(const ParameterList& parameters)
  {
    AbstractParametrizable::includeParameters_(parameters);
    independentParameters_.includeParameters(parameters);
  }


  void deleteParameter_(size_t index) throw (IndexOutOfBoundsException)
  {
    std::string name = getParameter_(index).getName();
    AbstractParametrizable::deleteParameter_(index);
    if (independentParameters_.hasParameter(name))
      independentParameters_.deleteParameter(name);
  }

  void deleteParameter_(std::string& name) throw (IndexOutOfBoundsException)
  {
    AbstractParametrizable::deleteParameter_(name);
    if (independentParameters_.hasParameter(name))
      independentParameters_.deleteParameter(name);
  }

  void deleteParameters_(const std::vector<std::string>& names)
  {
    std::string x;
    for (size_t i = 0; i < names.size(); i++)
    {
      x = names[i];
      deleteParameter_(x);
    }
  }

  void resetParameters_()
  {
    AbstractParametrizable::resetParameters_();
    independentParameters_.reset();
  }
};
} // end of namespace bpp.

#endif // _ABSTRACTPARAMETERALIASABLE_H_<|MERGE_RESOLUTION|>--- conflicted
+++ resolved
@@ -156,6 +156,8 @@
 public:
   void setNamespace(const std::string& prefix);
 
+  bool hasIndependentParameter(const std::string& name) const { return independentParameters_.hasParameter(getNamespace() + name); }
+
   const ParameterList& getIndependentParameters() const { return independentParameters_; }
 
   size_t getNumberOfIndependentParameters() const { return independentParameters_.size(); }
@@ -181,96 +183,6 @@
    * aliased (directly or not) to one of the parameters of the list.
    *
    */
-<<<<<<< HEAD
-  class AbstractParameterAliasable:
-    public AbstractParametrizable,
-    public virtual ParameterAliasable
-  {
-  private:
-
-    mutable ParameterList independentParameters_;
-
-    /**
-     * Contains all parameter listeners for maintening alias relationships.
-     * The registry will be updated appropriately upon cloning and deleting.
-     */
-    std::map<std::string, AliasParameterListener *> aliasListenersRegister_;
-  
-  public:
-    AbstractParameterAliasable(const std::string& prefix) :
-      AbstractParametrizable(prefix),
-      independentParameters_(),
-      aliasListenersRegister_()
-    {}
-
-    AbstractParameterAliasable(const AbstractParameterAliasable& ap);
-    
-    AbstractParameterAliasable& operator=(const AbstractParameterAliasable& ap);
-
-    virtual ~AbstractParameterAliasable();
-
-  public:
-    void setNamespace(const std::string& prefix);
- 
-    const ParameterList& getIndependentParameters() const { return independentParameters_; }
-
-    bool hasIndependentParameter(const std::string& name) const { return independentParameters_.hasParameter(getNamespace() + name); }
-
-    size_t getNumberOfIndependentParameters() const { return independentParameters_.size(); }
-
-    void aliasParameters(const std::string& p1, const std::string& p2) throw (ParameterNotFoundException, Exception);
-
-    void unaliasParameters(const std::string& p1, const std::string& p2) throw (ParameterNotFoundException, Exception);
-
-    /**
-     * @brief alias the parameters following the links described in a
-     * map, and update the object accordingly. Cycles in aliasing are
-     * detected and forbidden.
-     *
-     * @param unparsedParams the map of the links : <A,B> matches for A->B aliasing.
-     * @param verbose verbosity
-     *
-     **/
-    
-    void aliasParameters(std::map<std::string, std::string>& unparsedParams, bool verbose);
-
-    /**
-     * @brief Return the list of the names of the parameters that are
-     * aliased (directly or not) to one of the parameters of the list.
-     *
-     */
-    
-    ParameterList getAliasedParameters(const ParameterList& pl) const;
-    
-    
-    /**
-     * @return The list of names of the parameters that are aliased with a given parameter.
-     * The implementation is recursive, which means that in the case of A->B->C, getalias(C) will return both A and B.
-     * @param name The name of the parameter to look for.
-     */
-    
-    virtual std::vector<std::string> getAlias(const std::string& name) const;
-
-    /**
-     * @return the map of the aliases.
-     *
-     **/
-
-    virtual std::map<std::string, std::string> getAliases() const;
-
-    /**
-     * @return The name of the parameter from which a given parameter is aliased.
-     * @param name The name of the parameter to look for.
-     */
-
-    std::string getFrom(const std::string& name) const;
-      
-    void fireParameterChanged(const ParameterList& parameters)
-    {
-      independentParameters_.matchParametersValues(getParameters());
-    }
-=======
->>>>>>> e6530fda
 
   ParameterList getAliasedParameters(const ParameterList& pl) const;
 

--- conflicted
+++ resolved
@@ -8,11 +8,7 @@
 //
 
 /*
-<<<<<<< HEAD
-  Copyright or © or Copr. CNRS, (November 17, 2004)
-=======
-Copyright or © or Copr. Bio++ Development Team, (November 17, 2004)
->>>>>>> 669fa51f
+  Copyright or © or Copr. Bio++ Development Team, (November 17, 2004)
 
   This software is a computer program whose purpose is to provide utilitary
   classes. This file belongs to the Bio++ Project.
@@ -107,43 +103,10 @@
   public:
     virtual ~Clonable() = default;
 
-<<<<<<< HEAD
     /** @brief Create a copy of this object and send a pointer to it.
      * @return A pointer toward the copy object.
      */
     virtual Clonable* clone() const = 0;
   };
 } // namespace bpp
-#endif // BPP_CLONABLE_H
-=======
-/**
- * @brief The Clonable interface (allow an object to be cloned).
- *
- * A clone is a deep (or hard) copy of an object.
- * This interface provides a method that dynamically creates a copy of itself
- * and send a pointer toward it.
- *
- * This method allows an object to be copied when you do not now its class.
- */
-class Clonable
-{
-  public:
-    
-    Clonable() {}
-  
-    virtual ~Clonable() {}
-  
-  public:
-    
-    /**
-     * @brief Create a copy of this object and send a pointer to it.
-     *
-     * @return A pointer toward the copy object.
-     */
-    virtual Clonable * clone() const = 0;
-};
-
-} //end of namespace bpp.
-
-#endif  //_CLONABLE_H_
->>>>>>> 669fa51f
+#endif // BPP_CLONABLE_H